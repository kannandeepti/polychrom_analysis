--- conflicted
+++ resolved
@@ -25,15 +25,9 @@
     assert np.all(np.logical_or(ids == 0, ids == 1))
     N = len(ids)
     monomer_ids = np.zeros((N,), dtype=int)
-<<<<<<< HEAD
-    monomer_ids[ids==0] = 1 #type B(cold)
-    monomer_ids[ids==1] = 0 #type A (hot)
-    #convert integer monomer types to atom names
-=======
     monomer_ids[ids == 0] = 1  # type B(cold)
     monomer_ids[ids == 1] = 0  # type A (hot)
     # convert integer monomer types to atom namesgt
->>>>>>> 17e185d6
     monomer_names = ngu.intlist_to_alpha(monomer_ids)
     return monomer_names
 
