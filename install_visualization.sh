--- conflicted
+++ resolved
@@ -10,11 +10,7 @@
 
 comment
 
-<<<<<<< HEAD
-conda create -n polyvis python=3.9 matplotlib numpy scipy jupyter ipython pandas h5py joblib seaborn numba cmasher
-=======
 conda create -n polyvis python=3.9 matplotlib numpy scipy jupyter ipython pandas h5py joblib seaborn numba tqdm cmasher
->>>>>>> 853784fd
 source activate polyvis
 pip install -U git+https://github.com/open2c/polychrom
 conda install nglview -c conda-forge
