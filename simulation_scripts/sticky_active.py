--- conflicted
+++ resolved
@@ -214,14 +214,9 @@
         PBCbox=False,
         reporters=[reporter],
     )
-<<<<<<< HEAD
     #set lattice size to be 5 times the radius of a confined chain so that the chains
     #stay far apart from each other and don't interact
     polymer = initialize_territories(density=density, lattice='square', rs=5*r_chain)
-=======
-    
-    polymer = initialize_territories(mapN=N, nchains=ncopies)
->>>>>>> ffc0734d
     #polymer = starting_conformations.grow_cubic(N*ncopies, 2 * int(np.ceil(r)))
     sim.set_data(polymer, center=True)  # loads a polymer, puts a center of mass at zero
     sim.set_velocities(v=np.zeros((N*ncopies, 3)))  # initializes velocities of all monomers to zero (no inertia)
